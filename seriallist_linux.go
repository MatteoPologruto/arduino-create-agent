package main

import (
	"fmt"
	"os/exec"
	"path/filepath"
	"strconv"
	"strings"
)

<<<<<<< HEAD
func removeNonArduinoBoards(ports []OsSerialPort) []OsSerialPort {
	usbcmd := exec.Command("lsusb", "-vvv")
	grepcmd := exec.Command("grep", "0x2341", "-A1")
	grep2cmd := exec.Command("grep", "idProduct")
	//awkcmd := exec.Command("awk", "\'{print $2}\'")
	//awkcmd := exec.Command("grep", "-E", "-o", "'0x[[:alnum:]]{4}'")

	cmdOutput, _ := pipe_commands(usbcmd, grepcmd, grep2cmd)

	cmdOutSliceT := strings.Split(string(cmdOutput), "\n")

	re := regexp.MustCompile("0x[[:alnum:]]{4}")

	var cmdOutSlice []string

	for _, element := range cmdOutSliceT {
		cmdOutSlice = append(cmdOutSlice, re.FindString(element))
	}

	var arduino_ports, other_ports []OsSerialPort

	for _, element := range cmdOutSlice {

		if element == "" {
			break
		}

		archBoardName, boardName, _ := getBoardName(element)

		for _, port := range ports {
			ueventcmd := exec.Command("cat", "/sys/class/tty/"+filepath.Base(port.Name)+"/device/uevent")
			grep3cmd := exec.Command("grep", "PRODUCT=")
			cutcmd := exec.Command("cut", "-f2", "-d/")

			cmdOutput2, _ := pipe_commands(ueventcmd, grep3cmd, cutcmd)
			cmdOutput2S := string(cmdOutput2)

			if strings.Contains(element, strings.Trim(cmdOutput2S, "\n")) && cmdOutput2S != "" {
				port.RelatedNames = append(port.RelatedNames, archBoardName)
				port.FriendlyName = strings.Trim(boardName, "\n")
				arduino_ports = append(arduino_ports, port)
			} else {
				other_ports = append(other_ports, port)
			}
		}
	}

	arduino_ports = append(arduino_ports, other_ports...)

	return arduino_ports
}

func getList() ([]OsSerialPort, os.SyscallError) {

	//return getListViaTtyList()
	return getAllPortsViaManufacturer()
}

func getListViaTtyList() ([]OsSerialPort, os.SyscallError) {
	var err os.SyscallError

	//log.Println("getting serial list on darwin")

	// make buffer of 1000 max serial ports
	// return a slice
	list := make([]OsSerialPort, 1000)

	files, _ := ioutil.ReadDir("/dev/")
	ctr := 0
	for _, f := range files {
		if strings.HasPrefix(f.Name(), "tty") {
			// it is a legitimate serial port
			list[ctr].Name = "/dev/" + f.Name()
			list[ctr].FriendlyName = f.Name()

			// see if we can get a better friendly name
			//friendly, ferr := getMetaDataForPort(f.Name())
			//if ferr == nil {
			//	list[ctr].FriendlyName = friendly
			//}

			//log.Println("Added serial port to list: ", list[ctr])
			ctr++
		}
		// stop-gap in case going beyond 1000 (which should never happen)
		// i mean, really, who has more than 1000 serial ports?
		if ctr > 999 {
			ctr = 999
		}
		//fmt.Println(f.Name())
		//fmt.Println(f.)
	}
	/*
		list := make([]OsSerialPort, 3)
		list[0].Name = "tty.serial1"
		list[0].FriendlyName = "tty.serial1"
		list[1].Name = "tty.serial2"
		list[1].FriendlyName = "tty.serial2"
		list[2].Name = "tty.Bluetooth-Modem"
		list[2].FriendlyName = "tty.Bluetooth-Modem"
	*/

	return list[0:ctr], err
}

type deviceClass struct {
	BaseClass   int
	Description string
}

func getDeviceClassList() {
	// TODO: take list from http://www.usb.org/developers/defined_class
	// and create mapping.
}

func getAllPortsViaManufacturer() ([]OsSerialPort, os.SyscallError) {
	var err os.SyscallError
	var list []OsSerialPort

	// LOOK FOR THE WORD MANUFACTURER
	// search /sys folder
	oscmd := exec.Command("find", "/sys/", "-name", "manufacturer", "-print") //, "2>", "/dev/null")
	// Stdout buffer
	cmdOutput := &bytes.Buffer{}
	// Attach buffer to command
	oscmd.Stdout = cmdOutput

	errstart := oscmd.Start()
	if errstart != nil {
		log.Printf("Got error running find cmd. Maybe they don't have it installed? %v:", errstart)
		return nil, err
	}
	//log.Printf("Waiting for command to finish... %v", oscmd)

	errwait := oscmd.Wait()

	if errwait != nil {
		log.Printf("Command finished with error: %v", errwait)
		return nil, err
	}

	//log.Printf("Finished without error. Good stuff. stdout:%v", string(cmdOutput.Bytes()))

	// analyze stdout
	// we should be able to split on newline to each file
	files := strings.Split(string(cmdOutput.Bytes()), "\n")
	/*if len(files) == 0 {
		return nil, err
	}*/

	// LOOK FOR THE WORD PRODUCT
	oscmd2 := exec.Command("find", "/sys/", "-name", "product", "-print") //, "2>", "/dev/null")
	cmdOutput2 := &bytes.Buffer{}
	oscmd2.Stdout = cmdOutput2

	oscmd2.Start()
	oscmd2.Wait()

	filesFromProduct := strings.Split(string(cmdOutput2.Bytes()), "\n")

	// append both arrays so we have one (then we'll have to de-dupe)
	files = append(files, filesFromProduct...)

	// Now get directories from each file
	re := regexp.MustCompile("/(manufacturer|product)$")
	var mapfile map[string]int
	mapfile = make(map[string]int)
	for _, element := range files {
		// make this directory be a key so it's unique. increment int so we know
		// for debug how many times this directory appeared
		mapfile[re.ReplaceAllString(element, "")]++
	}

	// sort the directory keys
	mapfilekeys := make([]string, len(mapfile))
	i := 0
	for key, _ := range mapfile {
		mapfilekeys[i] = key
		i++
	}
	sort.Strings(mapfilekeys)

	//reRemoveManuf, _ := regexp.Compile("/manufacturer$")
	reNewLine, _ := regexp.Compile("\n")

	// loop on unique directories
	for _, directory := range mapfilekeys {

		if len(directory) == 0 {
			continue
		}

		// for each manufacturer or product file, we need to read the val from the file
		// but more importantly find the tty ports for this directory

		// for example, for the TinyG v9 which creates 2 ports, the cmd:
		// find /sys/devices/platform/bcm2708_usb/usb1/1-1/1-1.3/ -name tty[AU]* -print
		// will result in:
		/*
			/sys/devices/platform/bcm2708_usb/usb1/1-1/1-1.3/1-1.3:1.0/tty/ttyACM0
			/sys/devices/platform/bcm2708_usb/usb1/1-1/1-1.3/1-1.3:1.2/tty/ttyACM1
		*/
=======
func associateVidPidWithPort(ports []OsSerialPort) []OsSerialPort {
>>>>>>> 083fd9e0

	for index, _ := range ports {
		ueventcmd := exec.Command("cat", "/sys/class/tty/"+filepath.Base(ports[index].Name)+"/device/uevent")
		grep3cmd := exec.Command("grep", "PRODUCT=")

		cmdOutput2, _ := pipe_commands(ueventcmd, grep3cmd)
		cmdOutput2S := string(cmdOutput2)

		if len(cmdOutput2S) == 0 {
			continue
		}

		infos := strings.Split(cmdOutput2S, "=")

		vid_pid := strings.Split(infos[1], "/")

		vid, _ := strconv.ParseInt(vid_pid[0], 16, 32)
		pid, _ := strconv.ParseInt(vid_pid[1], 16, 32)
		ports[index].IdVendor = fmt.Sprintf("0x%04x", vid)
		ports[index].IdProduct = fmt.Sprintf("0x%04x", pid)
	}
	return ports
}

func hideFile(path string) {
}<|MERGE_RESOLUTION|>--- conflicted
+++ resolved
@@ -8,212 +8,7 @@
 	"strings"
 )
 
-<<<<<<< HEAD
-func removeNonArduinoBoards(ports []OsSerialPort) []OsSerialPort {
-	usbcmd := exec.Command("lsusb", "-vvv")
-	grepcmd := exec.Command("grep", "0x2341", "-A1")
-	grep2cmd := exec.Command("grep", "idProduct")
-	//awkcmd := exec.Command("awk", "\'{print $2}\'")
-	//awkcmd := exec.Command("grep", "-E", "-o", "'0x[[:alnum:]]{4}'")
-
-	cmdOutput, _ := pipe_commands(usbcmd, grepcmd, grep2cmd)
-
-	cmdOutSliceT := strings.Split(string(cmdOutput), "\n")
-
-	re := regexp.MustCompile("0x[[:alnum:]]{4}")
-
-	var cmdOutSlice []string
-
-	for _, element := range cmdOutSliceT {
-		cmdOutSlice = append(cmdOutSlice, re.FindString(element))
-	}
-
-	var arduino_ports, other_ports []OsSerialPort
-
-	for _, element := range cmdOutSlice {
-
-		if element == "" {
-			break
-		}
-
-		archBoardName, boardName, _ := getBoardName(element)
-
-		for _, port := range ports {
-			ueventcmd := exec.Command("cat", "/sys/class/tty/"+filepath.Base(port.Name)+"/device/uevent")
-			grep3cmd := exec.Command("grep", "PRODUCT=")
-			cutcmd := exec.Command("cut", "-f2", "-d/")
-
-			cmdOutput2, _ := pipe_commands(ueventcmd, grep3cmd, cutcmd)
-			cmdOutput2S := string(cmdOutput2)
-
-			if strings.Contains(element, strings.Trim(cmdOutput2S, "\n")) && cmdOutput2S != "" {
-				port.RelatedNames = append(port.RelatedNames, archBoardName)
-				port.FriendlyName = strings.Trim(boardName, "\n")
-				arduino_ports = append(arduino_ports, port)
-			} else {
-				other_ports = append(other_ports, port)
-			}
-		}
-	}
-
-	arduino_ports = append(arduino_ports, other_ports...)
-
-	return arduino_ports
-}
-
-func getList() ([]OsSerialPort, os.SyscallError) {
-
-	//return getListViaTtyList()
-	return getAllPortsViaManufacturer()
-}
-
-func getListViaTtyList() ([]OsSerialPort, os.SyscallError) {
-	var err os.SyscallError
-
-	//log.Println("getting serial list on darwin")
-
-	// make buffer of 1000 max serial ports
-	// return a slice
-	list := make([]OsSerialPort, 1000)
-
-	files, _ := ioutil.ReadDir("/dev/")
-	ctr := 0
-	for _, f := range files {
-		if strings.HasPrefix(f.Name(), "tty") {
-			// it is a legitimate serial port
-			list[ctr].Name = "/dev/" + f.Name()
-			list[ctr].FriendlyName = f.Name()
-
-			// see if we can get a better friendly name
-			//friendly, ferr := getMetaDataForPort(f.Name())
-			//if ferr == nil {
-			//	list[ctr].FriendlyName = friendly
-			//}
-
-			//log.Println("Added serial port to list: ", list[ctr])
-			ctr++
-		}
-		// stop-gap in case going beyond 1000 (which should never happen)
-		// i mean, really, who has more than 1000 serial ports?
-		if ctr > 999 {
-			ctr = 999
-		}
-		//fmt.Println(f.Name())
-		//fmt.Println(f.)
-	}
-	/*
-		list := make([]OsSerialPort, 3)
-		list[0].Name = "tty.serial1"
-		list[0].FriendlyName = "tty.serial1"
-		list[1].Name = "tty.serial2"
-		list[1].FriendlyName = "tty.serial2"
-		list[2].Name = "tty.Bluetooth-Modem"
-		list[2].FriendlyName = "tty.Bluetooth-Modem"
-	*/
-
-	return list[0:ctr], err
-}
-
-type deviceClass struct {
-	BaseClass   int
-	Description string
-}
-
-func getDeviceClassList() {
-	// TODO: take list from http://www.usb.org/developers/defined_class
-	// and create mapping.
-}
-
-func getAllPortsViaManufacturer() ([]OsSerialPort, os.SyscallError) {
-	var err os.SyscallError
-	var list []OsSerialPort
-
-	// LOOK FOR THE WORD MANUFACTURER
-	// search /sys folder
-	oscmd := exec.Command("find", "/sys/", "-name", "manufacturer", "-print") //, "2>", "/dev/null")
-	// Stdout buffer
-	cmdOutput := &bytes.Buffer{}
-	// Attach buffer to command
-	oscmd.Stdout = cmdOutput
-
-	errstart := oscmd.Start()
-	if errstart != nil {
-		log.Printf("Got error running find cmd. Maybe they don't have it installed? %v:", errstart)
-		return nil, err
-	}
-	//log.Printf("Waiting for command to finish... %v", oscmd)
-
-	errwait := oscmd.Wait()
-
-	if errwait != nil {
-		log.Printf("Command finished with error: %v", errwait)
-		return nil, err
-	}
-
-	//log.Printf("Finished without error. Good stuff. stdout:%v", string(cmdOutput.Bytes()))
-
-	// analyze stdout
-	// we should be able to split on newline to each file
-	files := strings.Split(string(cmdOutput.Bytes()), "\n")
-	/*if len(files) == 0 {
-		return nil, err
-	}*/
-
-	// LOOK FOR THE WORD PRODUCT
-	oscmd2 := exec.Command("find", "/sys/", "-name", "product", "-print") //, "2>", "/dev/null")
-	cmdOutput2 := &bytes.Buffer{}
-	oscmd2.Stdout = cmdOutput2
-
-	oscmd2.Start()
-	oscmd2.Wait()
-
-	filesFromProduct := strings.Split(string(cmdOutput2.Bytes()), "\n")
-
-	// append both arrays so we have one (then we'll have to de-dupe)
-	files = append(files, filesFromProduct...)
-
-	// Now get directories from each file
-	re := regexp.MustCompile("/(manufacturer|product)$")
-	var mapfile map[string]int
-	mapfile = make(map[string]int)
-	for _, element := range files {
-		// make this directory be a key so it's unique. increment int so we know
-		// for debug how many times this directory appeared
-		mapfile[re.ReplaceAllString(element, "")]++
-	}
-
-	// sort the directory keys
-	mapfilekeys := make([]string, len(mapfile))
-	i := 0
-	for key, _ := range mapfile {
-		mapfilekeys[i] = key
-		i++
-	}
-	sort.Strings(mapfilekeys)
-
-	//reRemoveManuf, _ := regexp.Compile("/manufacturer$")
-	reNewLine, _ := regexp.Compile("\n")
-
-	// loop on unique directories
-	for _, directory := range mapfilekeys {
-
-		if len(directory) == 0 {
-			continue
-		}
-
-		// for each manufacturer or product file, we need to read the val from the file
-		// but more importantly find the tty ports for this directory
-
-		// for example, for the TinyG v9 which creates 2 ports, the cmd:
-		// find /sys/devices/platform/bcm2708_usb/usb1/1-1/1-1.3/ -name tty[AU]* -print
-		// will result in:
-		/*
-			/sys/devices/platform/bcm2708_usb/usb1/1-1/1-1.3/1-1.3:1.0/tty/ttyACM0
-			/sys/devices/platform/bcm2708_usb/usb1/1-1/1-1.3/1-1.3:1.2/tty/ttyACM1
-		*/
-=======
 func associateVidPidWithPort(ports []OsSerialPort) []OsSerialPort {
->>>>>>> 083fd9e0
 
 	for index, _ := range ports {
 		ueventcmd := exec.Command("cat", "/sys/class/tty/"+filepath.Base(ports[index].Name)+"/device/uevent")
