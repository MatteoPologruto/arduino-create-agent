package tools

import (
	"archive/tar"
	"archive/zip"
	"bytes"
	"compress/bzip2"
	"compress/gzip"
	"crypto/sha256"
	"encoding/hex"
	"encoding/json"
	"errors"
	"io"
	"io/ioutil"
	"net/http"
	"os"
	"os/exec"
	"path"
	"path/filepath"
	"runtime"
	"strings"
	"time"

	"golang.org/x/crypto/openpgp"

	"github.com/arduino/arduino-create-agent/utilities"
	"github.com/blang/semver"
	"github.com/xrash/smetrics"
)

type system struct {
	Host     string `json:"host"`
	URL      string `json:"url"`
	Name     string `json:"archiveFileName"`
	CheckSum string `json:"checksum"`
}

type tool struct {
	Name        string   `json:"name"`
	Version     string   `json:"version"`
	Systems     []system `json:"systems"`
	url         string
	destination string
}

type index struct {
	Packages []struct {
		Name  string `json:"name"`
		Tools []tool `json:"tools"`
	} `json:"packages"`
}

var systems = map[string]string{
	"linuxamd64":  "x86_64-linux-gnu",
	"linux386":    "i686-linux-gnu",
	"darwinamd64": "apple-darwin",
	"windows386":  "i686-mingw32",
}

func mimeType(data []byte) (string, error) {
	return http.DetectContentType(data[0:512]), nil
}

// gpg --export YOURKEYID --export-options export-minimal,no-export-attributes | hexdump /dev/stdin -v -e '/1 "%02X"'
var publicKeyHex string = "99020D0452FAA2FA011000D0C5604932111750628F171E4E612D599ABEA8E4309888B9B9E87CCBD3AAD014B27454B0AF08E7CDD019DA72D492B6CF882AD7FA8571E985C538582DA096C371E7FCD95B71BC00C0E92BDDC26801F1B11C86814E0EA849E5973F630FC426E6A5F262C22986CB489B5304005202BA729D519725E3E6042C9199C8ECE734052B7376CF40A864679C3594C93203EBFB3F82CD42CD956F961792233B4C7C1A28252360F48F1D6D8662F2CF93F87DB40A99304F61828AF8A3EB07239E984629DC0B1D5C6494C9AFB5C8F8B9A53F1324C254A1AEA4CD9219AB4DF8667653AC9A6E76C3DB37CE8F60B546F78ECA43A90CB82A2278A291D2E98D66753B56F0595280C6E33B274F631846806D97447DD5C9438E7EC85779D9FA2173E088CE6FA156E291FAFD432C4FC2B1EB251DAFD13C721FF6618F696B77C122FB75E3CBCB446FAAA7FFFDD071C81C6C3D2360D495964C623617352915BBB30FA7C903EA096BF01E77FC84C8B51C02EB11BC9F03F19C7E81254F1F786E64A7A9F7F438873583CFA40F49C0F041432EAECCEC7EE9BA465A30320306F0E2E65EBE01E533CBBD8B1C1C04222213D5D05F4B689193DB60A68A6F1FC8B2ADD9E58A104E482AAD3869CCC42236EDC9CBE8561E105837AB6F7A764DCE5D8CB62608E8133F0FDD5F8FAFBE3BC57EE551ADC7386AADD443B331716EC032ACF9C639BF9DFE62301D4F197221F10DEF0011010001B42041726475696E6F204C4C43203C737570706F72744061726475696E6F2E63633E890238041301020022050252FAA2FA021B03060B090807030206150802090A0B0416020301021E01021780000A09107BAF404C2DFAB4AEF8090FFE20C3B36BF786D692969DA2ECFD7BCA3961E735D3CBB5585D7AB04BB8A0B64B64528ED76DB4752FA24523AA1E07B69A6A66CDDAE074A6A572800228194DD5916A956BF22606D866C7FD81F32878E06FEC200DDB0703D805E1A61006EB0B5BDB3AA89C095BB259BD93C7AAE8BDB18468A6DBE30F85BD6A3271F5456EB22BC2BCE99DB3A054D9BCA8F562C01B99E6BF4C2136B62771EEF54CB2AE95F8E2FE543284C37EB77E5104D49939ABAEF323CA5F1A66CA48ED423DBB3A2CFF12792CCA71ACD1E3032186CC7D05A13E0D66A3258E443527AAF921B7EA70C6CC10E2A51FCAB4DD130A10D3D29B1B01FB4207EF6501D3A9186BDB652ECCC9F354599A114DD3F80F9ED3493AC51A5C4F1F3BB59049EE7EC61411E90E02F27789E87B18A860551DFDFFA870E8542F6128E167CE1875C5C5B1128259347B85265487006B173AA631F1CDA1EDC68C54978E1D0FE3B310CC0F49F9AE84F37B1472437B69DA125BAFDC99AE57C2245F70747E1EFD52849C40469247CF13CB679A31AF4700468E09ED1ECFE5A53F67C80C48A0B0C1334FAE9650584DFD406ADA30FFBEED659256D40924432B029BBB24CEF22195D389381F0B1EB964C6494942335E74A373D869D1FB0C7967F30F79D71AB06929CEBB660514C2567284BD9EC32470B263539B3AFF5D3FBA9A275D4665E6B502B4031B63F511C1DFDD16B617A6FB046FCEB018A7A01CEFB9020D0452FAA2FA011000D6DE1747395EB3836103D30FA5CF555F6FBC982FB8B0FD72389CD6E99A88ACA1BCBD8BAD35211929AB5AB7F656BA1AFFA8C9A5AF83436FC8FE36AB403453E3E6EC679371AD81657FA1506956B1165D8887E3FB7EF366EFCCA82EE543E0B22170D0164A6702EF5280398A901CB6262E63C0AE378FD8CA1957EEED9CE48AA3D481BD117A2CA0341C3E16FE20CB6A5C3130A19B364F656CDC45E2216DE7ACFAD429967D71D101CADE10BA64F4075801ED2E9E3A3293114543456A26236CCA459DC7700D2E9C692BADCA9BA0CDE7189CD594B20CA4D1F20A70B02B9B50F70CFC6F7697B1D500702CE29492C7CD28C5D555475788DDE57482BC39E8465A720E25866AC931D5D7030AB61136BF702B25BC850A5089D1E6F0F68B8AE894ADFC3C92BB836888E3DB5A940426DBE7BBC5BDD3DDD6F5123627D1CE6FD1845CC66A920094391BE783069CB05746C0A55DAFC869FDAF0A08F81099E4F4CD07D05C7269C538C341CF1EDB94114B8CD97B44214EA58EEDB93FAB772013A1D77A08B9208082F9617A6CFE39B56F0078406C6267ABF5CF1078C49B1AB9B60EA1451351CF889EF72D7D696B23B22F753B28979AF10237B579A350FA5596A3B22244FA91402562AE530E814EF19A9E3448F465F78C16220DE0663F7B97C7F0EF1629E2F64A76B21BB695A3DE505B22B09B3459A3CE2180424BD67C8482EBD5EBC8128F98634EEE8707001101000189021F041801020009050252FAA2FA021B0C000A09107BAF404C2DFAB4AE050B1000C1434E8CC0D6F8E60E2FB091AA5EA04E7612B29D3823E09914F704DE1835A7B202D3F619183BD3A16439BFA31A6AF342672E8F59184333C4F56D18AF3B7CE8326F655F7C8DD1D4B38A1964E6A4D7550D159CE1B5EC44BC2091B1097CABE724C0E8C4942C2CF82672E3F209322270D133313CF601E07756B705946A45235DAF7294BCD34292D989EFDFDA2F46AF0AEAEC72F55DC6B2940C7C6A409B7FAD3354D5CA30C3E4EE29F9218A56EF8D7FBA2A7BB8E6304110A21DF0C847C4B761CDE408CE156D53091535A800C1C522CA33C71105B11550A145FD0E41B464146B46D46F08DFAEF9B03D313D54A1E4A82E8749895AB78521DAA8E66EEF6F7B17A0CA4B4CBFCB937713B9806269556EBD88AE87996EFAC0846ACBA0D3412FC0A5E90923C261CD443E4D6C1AE93D83166937C5F606A14FD73DB4919A0ED416D4B3163420F57FACCE9C9347BD5501BE3FC830472B64068E5FF5B09E7425030625246720D21608DEE829F84E8365527F764C91DA93372C72AA4054B458104CAFC2BDCED63DC80F36E7BD4BE0D3A19E20E3FED90F80F9E1584853B971B8E847C27027123B9AA19C3E90B41B3A643D3D5BE2FC134ADA8396D072D37E7101B64CE83E1802D0D5DDA9150B6C21564987950C9601FC2147F139C7A9906640A0883981B452F25AF7A0F32FAA2148ECDD9B04B93AFCED00F11AA0E6695C2F92676B8DB9E93172FD7779B9020D04530B05A7011000CAA1A8FF4BF9D0F0AC9EDBCA3B4D26E3E569DFEA04341F3E6ACE23AE5D87D62C2600DFF10B106144A1B52FF8B695A590D65C681F69DEE454800C235160EBE3FC1436193E1278D56C86E2BBB2187BEAAC1E1D04D40A392B1457471D10A2B6BF39CDF35D1A090A9406BCB06BDEF83A12A490C5E17D68884AD2686042669E2B458AD3CC0377DDA9C58D7070CE29A53E0E7C876D61B29A2DE2A9D73F914D0FF3B0E35E2ED361B60A8C3C3D4C7E77E17A939283BFDA2EC5725A2BFAAC18C6A64ACBEC776760D7086EA42BD93031E8B59FB8DFEFF77E5F80DBEB84ADE74B3A6F9E4D0F3140A8D0F576ED00548883C85271AA7F2450D1061F56CB839786038861D5A2473B7F58EBC00D2BB9EFEB1A2DF612A7B9087C326FBB08F2879102253316784272967A886089D61D5AB0FDB33737D35F27C2886ABB4D4E88F541D0BBAD04AEF7BD3ED66A1282B762BD6F8EEDC3760773B157C1A2D4E4586E43B28879C54E7599F9A34E1524E6E7F9B8EA13CC5A2DF5C1920AF74833EDDEC8EB9A8BE33196702DFD656D81ACBBFE3A10DA882EAA3065D9C9476C0A7B66C15D0063CB7AD1A2EB31537CB443F21B81642436943FE6C45E6AF9C2B595D4DFCB64B83F2CA6B4DD536726C6EC4761A340C18E32B2D7210640B9AB1D8E2165C0DD38BC9FD9DB6A30B380DF08C3F10002A6636FDC79CD2312B606F5F116AC665618A56BBE46C494FC7E23C7001101000189043E0418010200090502530B05A7021B02022909107BAF404C2DFAB4AEC15D200419010200060502530B05A7000A091024A26BAD7F29429187700FFE30ED1B7C96B3846AC7B363F9602D2886F7913A9C451C31E043AD75597024D460B59E6A60A6EE3D58E656901237A2465F8402169A816B38170AF550284EB420B7E827386D66852D68125A27FA6770F139EE7FCAEF43000673B7C7D168614877603C875AD593E333AE9237DB77065FB8375CE98FA1BF7FB1733034AAC61F1D23A3EFF8665702C10968C7991458F88D151B3448C7D9334059431A63D30A9C8E636A99D88DA8DB04CB8C64F1183AC873FF0942EF9555B6B3F192AD5F221AC9737F875CCAE21E88EC45CB35E40C0FF1AAF0A8FE44876D93A930A03CC4846A29102C956F39F2AC5808CCBCD7F4868A8E8E8B9A66EA18C275CEF9C371AB0592796ED57D757A3BAB31FF8E3887F6041E61BDA433E7D68CB2D5F28E81F57843D5032D73BF67119C137FC4CE8BEF4F705D690E47A530B1A85B8B6A09A4AE16A2973C11D69031B89BE92B0751DB7FE74F6F1C219C8B93E5C68EC1403856DF28E96E27737A7FB9C80F6EE9EC485A0609DC4EB8DF444F61C76A97F32ADFA2D8B4784DF3ABA4DE1B57894B9CF89934A143451308D73CF79ECC8BF382B8A34F24DC335238D8353767B363F5432D9A81C84F7D2FAB6E36E7188FA911120A905C67342A996251EBECAC13BD543A9B3C2C063AE294FDD15C66D5DD9224F3E936325F525700F2129D0B31CE8CCD4EBA5DEDB89F0A2BFC0C43E732F695161E4F33CE5DED14B1E98654547B110FFF7CBC2BA513721A96DD18964635069343FA8EEF4D492BFA55C930F9C78DF1F7454F1BDD40F4B04BDE9F9B9A9923A303D96D0CBFA361921AFEF13AED098D0CF70E84C0DDB20C58821351D2359B131671AAF5D2484717A4CAF385DB0CC19FBC37A3FC04F4F387D6934C1E84B9C1291231A14F69A1BF6708875C7DE00E3EFE3C7855A2459C96245C5F0D21FC00E87A0C18F80A3B79C0E28EA27493309C535254421BE7CDFBEFB5B44DAEA56B6859430FCCBEE766048F891AD5CB503866B98E521ED69B37E4165012A45E29836E2A0380728C1108E4C8A32EA186E1A855F78DA5506B6CF86DB888A87FAB6E15A90E3416469522DF5BD8872D729B35E6D82C974CD80076C26008015AB216C83FAF64E488F07D2BD01F51B0963F87BE0AB8392B442227BF7215148038B0C55189024D7C1B032DB1B3C56C66953E530C5B323634FC584A476CAD285EF1108011D14D9D180A75A9DFC936AFC7EF9E6C3F3CFEDD894894CE60358E7156B3A65ED7644DEA343A133F5D4DE4D33B74281086A0C20515AC4151CFED93C56DD574E578FDEE72C4115C25CAEC5EAD97C147F27F4EAE67FEFFEA0DC1CDF5D636AC331CB74DF477C9C3B3706F9DAF50C2E13AC8DE8CC9DD3C79E59EC779EE489D915CF22FDC53E3B3C7710FE8368DF11B9ACDF5F3CAE1F43CB7312E5E9F57F248692B3681CBA3E49207878FD33ED2A47CE9CE9B4E4A6EFD8F0AD2CD"

func checkGPGSig(fileName string, sigFileName string) error {

	// Get a Reader for the signature file
	sigFile, err := os.Open(sigFileName)
	if err != nil {
		return err
	}
	defer sigFile.Close()

	// Get a Reader for the signature file
	file, err := os.Open(fileName)
	if err != nil {
		return err
	}
	defer file.Close()

	publicKeyBin, err := hex.DecodeString(publicKeyHex)
	if err != nil {
		return err
	}

	keyring, _ := openpgp.ReadKeyRing(bytes.NewReader(publicKeyBin))

	_, err = openpgp.CheckDetachedSignature(keyring, file, sigFile)

	return err
}

func (t *Tools) DownloadPackageIndex(index_file, signature_file string) error {
	// Fetch the index
	resp, err := http.Get(t.IndexURL)
	if err != nil {
		return err
	}
	defer resp.Body.Close()

	// Read the body
	body, err := ioutil.ReadAll(resp.Body)
	if err != nil {
		return err
	}

	// Fetch the signature
	signature, err := http.Get(t.IndexURL + ".sig")
	if err != nil {
		return err
	}
	defer signature.Body.Close()

	// Read the body
	signature_body, err := ioutil.ReadAll(signature.Body)
	if err != nil {
		return err
	}
	ioutil.WriteFile(index_file, body, 0644)
	ioutil.WriteFile(signature_file, signature_body, 0644)

	t.LastRefresh = time.Now()

	return nil
}

// Download will parse the index at the indexURL for the tool to download.
// It will extract it in a folder in .arduino-create, and it will update the
// Installed map.
//
// name contains the name of the tool.
// version contains the version of the tool.
// behaviour contains the strategy to use when there is already a tool installed
//
// If version is "latest" it will always download the latest version (regardless
// of the value of behaviour)
//
// If version is not "latest" and behaviour is "replace", it will download the
// version again. If instead behaviour is "keep" it will not download the version
// if it already exists.
func (t *Tools) Download(name, version, behaviour string) error {

	index_file := path.Join(t.Directory, "package_index.json")
	signature_file := path.Join(t.Directory, "package_index.json.sig")

	if _, err := os.Stat(path.Join(t.Directory, "package_index.json")); err != nil || time.Since(t.LastRefresh) > 1*time.Hour {
		// Download the file again and save it
		err = t.DownloadPackageIndex(index_file, signature_file)
		if err != nil {
			return err
		}
	}

	err := checkGPGSig(index_file, signature_file)
	if err != nil {
		return err
	}

	body, err := ioutil.ReadFile(index_file)
	if err != nil {
		return err
	}

	var data index
	json.Unmarshal(body, &data)

	t.Logger.Println(string(body))

	// Find the tool by name
	correctTool, correctSystem := findTool(name, version, data)

<<<<<<< HEAD
	if correctTool.Name == "" || correctSystem.URL == "" {
		t.Logger.Println("We couldn't find a tool with the name " + name + " and version " + version)
		return nil
=======
	if correctTool.Name == "" {
		return errors.New("We couldn't find a tool with the name " + name + " and version " + version)
	}

	// Find the url based on system
	var correctSystem system
	max_similarity := 0.7

	for _, s := range correctTool.Systems {
		similarity := smetrics.Jaro(s.Host, systems[runtime.GOOS+runtime.GOARCH])
		if similarity > max_similarity {
			correctSystem = s
			max_similarity = similarity
		}
>>>>>>> a338c00f
	}

	key := correctTool.Name + "-" + correctTool.Version

	// Check if it already exists
	if behaviour == "keep" {
		if _, ok := t.installed[key]; ok {
			t.Logger.Println("The tool is already present on the system")
			return nil
		}
	}

	// Download the tool
	t.Logger.Println("Downloading tool " + name + " from " + correctSystem.URL)
	resp, err := http.Get(correctSystem.URL)
	if err != nil {
		return err
	}
	defer resp.Body.Close()

	// Read the body
	body, err = ioutil.ReadAll(resp.Body)
	if err != nil {
		return err
	}

	// Checksum
	checksum := sha256.Sum256(body)
	checkSumString := "SHA-256:" + hex.EncodeToString(checksum[:sha256.Size])

	if checkSumString != correctSystem.CheckSum {
		return errors.New("Checksum doesn't match")
	}

	// Decompress
	t.Logger.Println("Unpacking tool " + name)

	location := path.Join(dir(), correctTool.Name, correctTool.Version)
	err = os.RemoveAll(location)

	if err != nil {
		return err
	}

	srcType, err := mimeType(body)
	if err != nil {
		return err
	}

	switch srcType {
	case "application/zip":
		location, err = extractZip(body, location)
	case "application/x-bz2":
	case "application/octet-stream":
		location, err = extractBz2(body, location)
	case "application/x-gzip":
		location, err = extractTarGz(body, location)
	default:
		return errors.New("Unknown extension for file " + correctSystem.URL)
	}

	if err != nil {
		return err
	}

	err = t.installDrivers(location)
	if err != nil {
		return err
	}

	// Ensure that the files are executable
	t.Logger.Println("Ensure that the files are executable")

	// Update the tool map
	t.Logger.Println("Updating map with location " + location)

	t.installed[name] = location
	t.installed[name+"-"+correctTool.Version] = location
	return t.writeMap()
}

func findTool(name, version string, data index) (tool, system) {
	var correctTool tool
	correctTool.Version = "0.0"

	for _, p := range data.Packages {
		for _, t := range p.Tools {
			if version != "latest" {
				if t.Name == name && t.Version == version {
					correctTool = t
				}
			} else {
				// Find latest
				v1, _ := semver.Make(t.Version)
				v2, _ := semver.Make(correctTool.Version)
				if t.Name == name && v1.Compare(v2) > 0 {
					correctTool = t
				}
			}
		}
	}

	// Find the url based on system
	var correctSystem system
	max_similarity := 0.8

	for _, s := range correctTool.Systems {
		similarity := smetrics.Jaro(s.Host, systems[runtime.GOOS+runtime.GOARCH])
		if similarity > max_similarity {
			correctSystem = s
			max_similarity = similarity
		}
	}

	return correctTool, correctSystem
}

func stringInSlice(str string, list []string) bool {
	for _, v := range list {
		if v == str {
			return true
		}
	}
	return false
}

func findBaseDir(dirList []string) string {
	baseDir := ""
	// https://github.com/backdrop-ops/contrib/issues/55#issuecomment-73814500
	dontdiff := []string{"pax_global_header"}
	for index, _ := range dirList {
		if stringInSlice(dirList[index], dontdiff) {
			continue
		}
		candidateBaseDir := dirList[index]
		for i := index; i < len(dirList); i++ {
			if !strings.Contains(dirList[i], candidateBaseDir) {
				return baseDir
			}
		}
		// avoid setting the candidate if it is the last file
		if dirList[len(dirList)-1] != candidateBaseDir {
			baseDir = candidateBaseDir
		}
	}
	return baseDir
}

func extractZip(body []byte, location string) (string, error) {
	path, err := utilities.SaveFileonTempDir("tooldownloaded.zip", bytes.NewReader(body))
	r, err := zip.OpenReader(path)
	if err != nil {
		return location, err
	}

	var dirList []string

	for _, f := range r.File {
		dirList = append(dirList, f.Name)
	}

	basedir := findBaseDir(dirList)

	for _, f := range r.File {
		fullname := filepath.Join(location, strings.Replace(f.Name, basedir, "", -1))
		if f.FileInfo().IsDir() {
			os.MkdirAll(fullname, f.FileInfo().Mode().Perm())
		} else {
			os.MkdirAll(filepath.Dir(fullname), 0755)
			perms := f.FileInfo().Mode().Perm()
			out, err := os.OpenFile(fullname, os.O_CREATE|os.O_RDWR, perms)
			if err != nil {
				return location, err
			}
			rc, err := f.Open()
			if err != nil {
				return location, err
			}
			_, err = io.CopyN(out, rc, f.FileInfo().Size())
			if err != nil {
				return location, err
			}
			rc.Close()
			out.Close()

			mtime := f.FileInfo().ModTime()
			err = os.Chtimes(fullname, mtime, mtime)
			if err != nil {
				return location, err
			}
		}
	}
	return location, nil
}

func extractTarGz(body []byte, location string) (string, error) {
	bodyCopy := make([]byte, len(body))
	copy(bodyCopy, body)
	tarFile, _ := gzip.NewReader(bytes.NewReader(body))
	tarReader := tar.NewReader(tarFile)

	var dirList []string

	for {
		header, err := tarReader.Next()
		if err == io.EOF {
			break
		}
		dirList = append(dirList, header.Name)
	}

	basedir := findBaseDir(dirList)

	tarFile, _ = gzip.NewReader(bytes.NewReader(bodyCopy))
	tarReader = tar.NewReader(tarFile)

	for {
		header, err := tarReader.Next()
		if err == io.EOF {
			break
		} else if err != nil {
			//return location, err
		}

		path := filepath.Join(location, strings.Replace(header.Name, basedir, "", -1))
		info := header.FileInfo()

		if info.IsDir() {
			if err = os.MkdirAll(path, info.Mode()); err != nil {
				return location, err
			}
			continue
		}

		if header.Typeflag == tar.TypeSymlink {
			err = os.Symlink(header.Linkname, path)
			continue
		}

		file, err := os.OpenFile(path, os.O_CREATE|os.O_TRUNC|os.O_WRONLY, info.Mode())
		if err == nil {
			defer file.Close()
		}
		_, err = io.Copy(file, tarReader)
		if err != nil {
			//return location, err
		}
	}
	return location, nil
}

func (t *Tools) installDrivers(location string) error {
	if runtime.GOOS == "windows" {
		if _, err := os.Stat(filepath.Join(location, "post_install.bat")); err == nil {
			t.Logger.Println("Installing drivers")
			ok := MessageBox("Installing drivers", "We are about to install some drivers needed to use Arduino/Genuino boards\nDo you want to continue?")
			t.Logger.Println(ok)
			if ok == 6 {
				os.Chdir(location)
				oscmd := exec.Command("post_install.bat")
				TellCommandNotToSpawnShell(oscmd)
				t.Logger.Println(oscmd)
				err = oscmd.Run()
				t.Logger.Println(err)
				return err
			} else {
				return errors.New("Could not install drivers")
			}
		}
	}
	return nil
}

func extractBz2(body []byte, location string) (string, error) {
	bodyCopy := make([]byte, len(body))
	copy(bodyCopy, body)
	tarFile := bzip2.NewReader(bytes.NewReader(body))
	tarReader := tar.NewReader(tarFile)

	var dirList []string

	for {
		header, err := tarReader.Next()
		if err == io.EOF {
			break
		}
		dirList = append(dirList, header.Name)
	}

	basedir := findBaseDir(dirList)

	tarFile = bzip2.NewReader(bytes.NewReader(bodyCopy))
	tarReader = tar.NewReader(tarFile)

	for {
		header, err := tarReader.Next()
		if err == io.EOF {
			break
		} else if err != nil {
			//return location, err
		}

		path := filepath.Join(location, strings.Replace(header.Name, basedir, "", -1))
		info := header.FileInfo()

		if info.IsDir() {
			if err = os.MkdirAll(path, info.Mode()); err != nil {
				return location, err
			}
			continue
		}

		if header.Typeflag == tar.TypeSymlink {
			err = os.Symlink(header.Linkname, path)
			continue
		}

		file, err := os.OpenFile(path, os.O_CREATE|os.O_TRUNC|os.O_WRONLY, info.Mode())
		if err == nil {
			defer file.Close()
		}
		_, err = io.Copy(file, tarReader)
		if err != nil {
			//return location, err
		}
	}
	return location, nil
}

func makeExecutable(location string) error {
	location = path.Join(location, "bin")
	files, err := ioutil.ReadDir(location)
	if err != nil {
		return err
	}

	for _, file := range files {
		err = os.Chmod(path.Join(location, file.Name()), 0755)
		if err != nil {
			return err
		}
	}
	return nil
}<|MERGE_RESOLUTION|>--- conflicted
+++ resolved
@@ -171,26 +171,9 @@
 	// Find the tool by name
 	correctTool, correctSystem := findTool(name, version, data)
 
-<<<<<<< HEAD
 	if correctTool.Name == "" || correctSystem.URL == "" {
 		t.Logger.Println("We couldn't find a tool with the name " + name + " and version " + version)
 		return nil
-=======
-	if correctTool.Name == "" {
-		return errors.New("We couldn't find a tool with the name " + name + " and version " + version)
-	}
-
-	// Find the url based on system
-	var correctSystem system
-	max_similarity := 0.7
-
-	for _, s := range correctTool.Systems {
-		similarity := smetrics.Jaro(s.Host, systems[runtime.GOOS+runtime.GOARCH])
-		if similarity > max_similarity {
-			correctSystem = s
-			max_similarity = similarity
-		}
->>>>>>> a338c00f
 	}
 
 	key := correctTool.Name + "-" + correctTool.Version
